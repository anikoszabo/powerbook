# One-sample proportion: power-based sample size

## Example

An oncologist is developing a new treatment, and he wants to run a single arm phase II study to estimate the probability of response (partial or complete reduction in the size of the tumor) after four weeks of treatment. The current standard of care has a 30% response probability. How many subjects should he recruit?

## Data generating mechanism

Independent identically distributed variables $X_1, \ldots, X_n \sim Bernoulli(p)$ with $p$, the event probability as the parameter of interest.

It will be estimated as the sample proportion $\hat{p} = \sum_{i=1}^n X_i / n$. Inference can be based on the exact distribution of $X = \sum_{i=1}^n X_i \sim Binom(n,p)$ or the asymptotic distribution of $\hat{p} \sim N(p, \frac{p(1-p)}{n})$.

## Power-based sample size

The sample size can also be based on the power to test, at a significance level $\alpha$, the null hypothesis $H_0: p = p_0$ versus the two-sided alternative $H_{a1}: p \neq p_0$, or the one-sided alternatives  $H_{a2}: p > p_0$ or  $H_{a3}: p < p_0$.

### Test statistic {-}

There are three commonly used tests:

 1. **Exact binomial test** with test statistic  $X = \sum_{i=1}^n X_i \sim Binom(n,p_0)$ under $H_0$
 2. One-sample **Wald z-test** with test statistic  $Z_W = \frac{\hat{p} - p_0}{\sqrt{\hat{p}(1-\hat{p})/n}} \approx N(0,1)$ under $H_0$
 3. One-sample **Score z-test** with test statistic  $Z_S = \frac{\hat{p} - p_0}{\sqrt{p_0(1-p_0)/n}} \approx N(0,1)$ under $H_0$
 
**Rejection regions for the tests**

| Test           | $H_{a1}: p \neq p_0$ | $H_{a2}: p > p_0$ | $H_{a3}: p < p_0$ |
|:---------------|:--------------------:|:-----------------:|:-----------------:|
| Exact binomial | $X \geq b_{\frac{\alpha}{2}; n,p_0}$ or $X \leq b_{1-\frac{\alpha}{2}; n,p_0}$ | $X \geq b_{\alpha; n,p_0}$ | $X \leq b_{1-\alpha; n,p_0}$ |
| Wald z-test    | $|Z_W| \geq z_\frac{\alpha}{2}$ | $Z_W \geq z_\alpha$ |  $Z_W \leq -z_{\alpha}$ |
| Score z-test   | $|Z_S| \geq z_\frac{\alpha}{2}$ | $Z_S \geq z_\alpha$ |  $Z_S \leq -z_{\alpha}$ |
 
where $b_{\alpha; n,p_0}$ is the upper $\alpha$th quantile of the $Binomial(n,p_0)$ distribution, and $z_{\alpha}$ is the upper $\alpha$th quantile of the $N(0,1)$ distribution.

The exact binomial test is implemented in R in `binom.test`, the score test in `prop.test` (with or without continuity correction). The Wald test is not implemented in base R. The following function implements them in a unified framework to simplify the simulation study, without the option for continuity correction (see, for example, http://www.how2stats.net/2011/09/yates-correction.html for an explanation).

<!-- Thompson, B. (1988). Misuse of chi-square contingency-table test statistics. Educational and Psychological Research, 8(1), 39-49. -->

```{r OnePropTests}
# alternative
# conf.level
# correct=FALSE
# suppresses warnings, changes chi-squared to Z in the Wald test output
one_prop_test <- function(x, n, p0, method = c("binomial", "Wald","score"), 
                          alternative = c("two.sided", "less",  "greater"), 
                          conf.level = 0.95){
  if (length(x) !=1 | length(n) != 1 | length(p0) != 1)
      stop("x, n, and p0 all should be scalars, not vectors")
  
  method <- match.arg(method)
  alternative <- match.arg(alternative)
  
  if (method == "binomial"){
    res <- binom.test(x=x, n=n, p=p0, alternative=alternative, conf.level=conf.level)
  } else
  if (method %in% c("Wald", "score")){
    suppressWarnings(
      res <- prop.test(x=x, n=n, p=p0, alternative=alternative, conf.level=conf.level,
                       correct = FALSE))
    phat <- res$estimate
     
    if (method == "score"){
      z.sign <- sign(phat - p0)
      Z <- z.sign * sqrt(res$statistic)
      names(Z) <- "Z"
      res$statistic <- Z
      res$parameter <- NULL
      res$method <- "1-sample proportions score test"
    } else {  #Wald
      Z <- (phat - p0) *sqrt(n) / sqrt(phat*(1-phat))
      names(Z) <- "Z"
      # p-value
      pval <- switch(alternative,
                     two.sided = pnorm(abs(Z), lower.tail = FALSE) * 2,
                     greater = pnorm(Z, lower.tail = FALSE),
                     less = pnorm(Z, lower.tail = TRUE))
      # confidence interval
      za <- qnorm(if (alternative == "two.sided") 
            (1 + conf.level)/2
        else conf.level)
      ci.half <- za * sqrt(phat*(1-phat)/n)
      p.u <- phat + ci.half
      p.l <- phat - ci.half
      CINT <- switch(alternative, 
                     two.sided = c(max(p.l, 0), min(p.u, 1)), 
                     greater = c(max(p.l, 0), 1), 
                     less = c(0, min(p.u, 1)))
     # change recalculated parts
      res$statistic <- Z
      res$parameter <- NULL
      res$p.value <- pval
      res$conf.int <- CINT
      res$method <- "1-sample proportions Wald test"
    }
  }  
  return(res)
}

```


### Power formula {-}

The power for a specific alternative $p=p_1$ are shown for the one-sided alternative hypothesis $H_{a2}$. The formula for $H_{a3}$ is a straightforward modification (using $p_{0-}$ for the Wald test), while the power for the two-sided hypothesis is the sum of the powers for the two one-sided hypotheses using $\alpha/2$ instead of $\alpha$.

**Power for the tests**

| Test           | Prob(rejecting $H_0$ versus $H_{a2}$) | 
|:---------------|:-------------------------------------:|
| Exact binomial | $1 - F_{B(n,p_1)}(b_{\frac{\alpha}{2}; n,p_0})$|
| Wald z-test    | $1 - \Phi\Big(\frac{p_{0+} - p_1}{\sqrt{p_1(1-p_1)/n}}\Big)$ |
| Score z-test   | $1 - \Phi\Big(\frac{p_{0} + z_\alpha\sqrt{p_0(1-p_0)/n} - p_1}{\sqrt{p_1(1-p_1)/n}}\Big)$ |

where $F_{B(n,p)}$ is the cdf of the $Binomial(n,p)$ distribution,  $\Phi$ is the cdf of the $N(0,1)$ distribution, $p_{0\pm}= \frac{np_0 + 0.5z_\alpha^2}{n + z_\alpha^2}  \pm \frac{n z_\alpha}{n+z_\alpha^2} \sqrt{\frac{p_0(1-p_0)}{n} + \frac{z_\alpha^2}{4n^2}}$ .

```{r OnePropPower}
#' Calculate power for given sample size, or vice versa. Exactly one of 'n' and 'power' has to be NULL
#' p0 - null hypothesis event probability
#' p1 - alternative hypothesis event probability
#' n - sample size
#' power - power to reject the null hypothesis
#' sig.level - significance level of test
#' alternative - type of alternative hypothesis
#' test - type of test
power_one_prop_test <- function(p, p0, n=NULL, power=NULL, sig.level=0.05, 
                             alternative=c("two.sided","less","greater"),
                             test = c("binomial","Wald","score")){
  if (is.null(power) + is.null(n) != 1){
    stop("Exactly one of 'n' and 'power' should be non-NULL")
  }
    
  alternative <- match.arg(alternative)
  sides <- ifelse(alternative=="two.sided", 2, 1)
  
  test <- match.arg(test)
  
  if (test == "binomial"){
    p.body.up <- quote({
      ba <- qbinom(sig.level/sides, size = n, prob=p0, lower.tail=FALSE)
      pbinom(ba, size=n, prob=p, lower.tail = FALSE)})
    p.body.lo <- quote({
      ba <- qbinom(sig.level/sides, size = n, prob=p0, lower.tail=TRUE)
      pbinom(ba-1, size=n, prob=p, lower.tail = TRUE)})
  } else if (test == "score"){
    za <- qnorm(sig.level/sides, lower.tail = FALSE)
    vratio <- sqrt(p0 * (1-p0) / (p * (1-p)))
<<<<<<< HEAD
    delta <- (p0 - p) / sqrt(p * (1-p))
=======
    delta <- (p - p0) / sqrt(p * (1-p))
>>>>>>> 590d8031
    
    p.body.up  <- quote({
      pnorm(za * vratio + delta * sqrt(n), lower.tail = FALSE)
    })
    p.body.lo  <- quote({
      pnorm(-za * vratio + delta * sqrt(n), lower.tail = TRUE)
    })
  } else if (test == "Wald") {
    za <- qnorm(sig.level/sides, lower.tail = FALSE)
    za2 <- za^2
    v0 <- p0 * (1-p0)
    v <- p * (1-p)
    p.body.up  <- quote({
      padj <- (n*p0 + za2/2)/ (n + za2)
      w <-  n * za * sqrt(v0/n + za2/(4*n^2)) / (n + za2)
      pnorm((padj + w - p)/sqrt(v/n), lower.tail = FALSE)
    })
    p.body.lo  <- quote({
      padj <- (n*p0 + za2/2)/ (n + za2)
      w <-  n * za * sqrt(v0/n + za2/(4*n^2)) / (n + za2)
      pnorm((padj - w - p)/sqrt(v/n), lower.tail = TRUE)
    })
   
  }
  
  
  p.body <- if (alternative=="two.sided")
    call("+", p.body.lo, p.body.up)
  else if (alternative=="greater")
    p.body.up
  else 
    p.body.lo
  
  
  if (is.null(power) & !is.null(n)){
    power <- eval(p.body)
  } else if (!is.null(power) & is.null(n)){
    if (test == "binomial"){
      n <- 1
      found <- FALSE
      while (!found & n <= 1e+7){
        n <- n+1
        pw <- eval(p.body)
        found <- (pw >= power) 
      }
      power <- pw
    } else {
      f <- function(n) {eval(p.body) - power}
      if (f(1) > 0){
        n <- 1
      } else {
        n <- uniroot(f, c(1, 1e+07), 
                    tol = .Machine$double.eps^0.25, extendInt = "upX")$root
      }
    }
  }

  METHOD <- paste(
    switch(test, Wald = "Wald z", score = "Score z", binomial = "Exact binomial"),
    "test power calculation")
    
  structure(list(n = n, p0 = p0, p = p, sig.level = sig.level, 
        power = power, alternative = alternative, note = "n is the number of independent samples", 
        method = METHOD), class = "power.htest")
  
}

```

## Effect of inputs on the sample size


The inputs needed to calculate the sample size are 

  * a best guess at $p$, the true value of the proportion to be tested
  * the desired power of the study
  * the test to be used
  
<<<<<<< HEAD
### Effect on sample size
=======
The following plot shows how the sample size depends on these inputs. The y-axis is on a log-scale, so that the very large sample sizes don't dominate the plot.

>>>>>>> 590d8031

The following plot shows how the sample size depends on these inputs. The y-axis is on a log-scale, so that the very large sample sizes don't dominate the plot.


```{r OneProp_SSPlot}
# set vector of 'p0', 'p' & 'power' values to explore
p0 <- c(0.2, 0.5, 0.8)
d0 <- seq(-0.15,0.15, by=0.01)
pw0 <- c(0.8, 0.95)
m0 <- c("Wald", "score", "binomial")
# Data set with varying 'p' and 'power'
pw_settings <- expand.grid(delta=d0, 
                           p0=p0, 
                           power = pw0, 
                           method = m0,
                           stringsAsFactors = FALSE)
pw_settings$p <- pw_settings$p0 + pw_settings$delta

# Calculate 'n' for each combination
pw_settings$n <- sapply(1:nrow(pw_settings), 
  function(idx) 
    with(pw_settings,
         {if(p[idx] == p0[idx]) Inf else  
          power_one_prop_test(p=p[idx], p0=p0[idx], power=power[idx],
                          test=method[idx])$n}))

library(ggplot2)
ggplot(pw_settings,
       aes(x = delta, y = n, color = factor(p0), linetype = method)) +
  facet_wrap(~ power) +
  geom_line() +
  geom_vline(aes(xintercept = 0)) +
  scale_color_discrete("p0") +
  scale_linetype_discrete("Method") +
  xlab("Change in event probability 'p' - 'p0'") +
  ylab("Sample size 'n'") +
  ggtitle("Sample size required to achieve target power") +
  scale_y_log10() +
  theme(legend.position = "top")

```

<<<<<<< HEAD
### Effect on power

The following plot shows how the power depends on these inputs. 


```{r OneProp_PowerPlot}
# set vector of 'p0', 'p' & 'n' values to explore
p0 <- c(0.2, 0.5, 0.8)
d0 <- seq(-0.15,0.15, by=0.01)
n0 <- c(20, 50)
m0 <- c("Wald", "score", "binomial")
# Data set with varying 'p' and 'n'
ss_settings <- expand.grid(delta=d0, 
                           p0=p0, 
                           n = n0, 
                           method = m0,
                           stringsAsFactors = FALSE)
ss_settings$p <- ss_settings$p0 + ss_settings$delta

# Calculate 'power' for each combination
ss_settings$power <- sapply(1:nrow(ss_settings), 
  function(idx) 
    with(ss_settings,
         {power_one_prop_test(p=p[idx], p0=p0[idx], n=n[idx],
                          test=method[idx])$power}))

require(ggplot2)
ggplot(ss_settings,
       aes(x = delta, y = power, color = factor(p0), linetype = method)) +
  facet_wrap(~ n) +
  geom_line() +
  geom_vline(aes(xintercept = 0)) +
  geom_hline(aes(yintercept = 0.05), linetype="dotted") +
  scale_color_discrete("p0") +
  scale_linetype_discrete("Method") +
  xlab("Change in event probability 'p' - 'p0'") +
  scale_y_continuous("Power", expand=expansion()) +
  ggtitle("Power of study for given settings") +
  theme(legend.position = "top")

```


The following conclusions can be made based on the plots:

 * The sample size depends on the direction of the difference:
    - For $p_0=0.5$ the direction does not matter
    - For $p_0<0.5$, fewer samples are needed if $p < p_0$, while for $p_0>0.5$ the effect is opposite. 
    - If the sign of the difference is flipped, then the required sample size is the same if we also change $p_0$ to $1-p_0$. For example, detecting a 10% decrease from 20% (to 10%) requires the same sample size as detecting a 10% increase from 80% (to 90%).
    
 * Higher power will require larger sample size (as always), but its effect is smaller than that of the $p-p_0$ difference
 
 * The three methods require similar samples size in general, especially the binomial and score tests, with a few notable exceptions:
   - The Wald test requires fewer samples compared to the other methods when $p < p_0 < 0.5$, or symmetrically, $p > p_0 > 0.5$
   - There is a smaller opposite effect when $p_0 < p < 0.5$ (or $p_0 > p > 0.5$), with the Wald test requiring the most samples, and the score test the least. 


Most of these observations can be explained by the fact that the $p(1-p)$ terms showing up in the power formulas have a maximum at $p=0.5$.

## Getting inputs, worst/best case scenarios
=======
The following conclusions can be made based on the plots:

 * The sample size depends on the direction of the difference:
    - For $p_0=0.5$ the direction does not matter
    - For $p_0<0.5$, fewer samples are needed if $p < p_0$, while for $p_0>0.5$ the effect is opposite. 
    - If the sign of the difference is flipped, then the required sample size is the same if we also change $p_0$ to $1-p_0$. For example, detecting a 10% decrease from 20% (to 10%) requires the same sample size as detecting a 10% increase from 80% (to 90%).
    
 * Higher power will require larger sample size (as always), but its effect is smaller than that of the $p-p_0$ difference
 
 * The three methods require similar samples size in general, especially the binomial and score tests, with a few notable exceptions:
   - The Wald test requires fewer samples compared to the other methods when $p < p_0 < 0.5$, or symmetrically, $p > p_0 > 0.5$
   - There is a smaller opposite effect when $p_0 < p < 0.5$ (or $p_0 > p > 0.5$), with the Wald test requiring the most samples, and the score test the least. 


Most of these observations can be explained by the fact that the $p(1-p)$ terms showing up in the power formulas have a maximum at $p=0.5$.
>>>>>>> 590d8031

## Simulation studies

First, we define functions that simulate data according to the data generating mechanism, and then apply the tests to each replicate.

```{r OnePropSim_setup}
#' Simulate binomial data 
#' @param p event probability
#' @param n sample size
#' @param R number of simulations
#' @returns data frame with R rows with the simulation ID, the simulated number of successes,
#' 'x', and the sample size 'n'
sim_one_prop <- function(p, n, R=1){
  data.frame(ID = 1:R, 
             x = rbinom(R, size=n, prob=p), 
             n=n)
}

#' Analyze simulated binomial data 
#' @param simdat output of `sim_one_prop`
#' @param p0 the null hypothesis value for the test
#' @param ... additional arguments passed to `one_prop_test`
#' @returns data frame with estimate, statistic, and p-value from test for each simulation ID
analyze_one_prop <- function(simdat, p0, ...){
  # run test on each row
  tst_list <- mapply(one_prop_test, x=simdat$x, n=simdat$n, 
                     MoreArgs=list(p0 = p0, ...), SIMPLIFY = FALSE)
  names(tst_list) <- simdat$ID
  # extract values of interest 
  res_list <- lapply(tst_list, 
                     function(tst)c(tst$estimate, tst$statistic, tst$p.value))
  # combine results into one data set
  res <- data.frame(do.call(rbind, res_list))
  names(res) <- c("estimate", "statistic", "p.value")
  res$ID <- rownames(res)
  res
}

```


### Achieved power when calculating sample size

The first simulation study explores how the achieved power lines up with the design power using the sample size calculations.


```{r OnePropSim1, warning=FALSE}
# create simulation settings based on p-p0 difference 
sim_settings <- 
  expand.grid(p0 = c(0.2, 0.5),
              method = m0, 
              power = c(0.8, 0.9),
              delta = c(-0.15, -0.1, -0.05, 0.05, 0.1, 0.15),
              stringsAsFactors = FALSE)
sim_settings$p <- sim_settings$p0 + sim_settings$delta

#' Function to run simulations for study 1: given power target, calculate sample size and check achieved power
#' @param simset data set with simulation settings - one column per parameter
#' @param R number of replicates per setting
#' @param ... additional arguments to 'power_one_prop_test' not defined in 'simset'
#' @returns data frame with one row per each simulation replicate
run_one_prop_sim1 <- function(simset, R, ...){
  sim_list <- list()
  # loop through simulation settings
  for (idx in 1:nrow(simset)){
    simres <- with(simset[idx,], {
      # calculate 'n'
      pw <- power_one_prop_test(n=NULL, p = p, p0 = p0, test = method, 
                               power=power, ... )
      n <- ceiling(pw$n)
      # simulate R replicates
      simdat <- sim_one_prop(p = p, n = n, R = R)
      # analyze the data and return as simres
      tmp <- analyze_one_prop(simdat, p0 = p0, method = method, ...)
      # add 'n'
      cbind(tmp, n=n)
    })
    # append simulation settings
    simres <- cbind(simID = idx, simres, simset[idx,])
    # save result
    sim_list <- c(sim_list, list(simres))
  }
  # combine data
  res <- do.call(rbind, sim_list)
  res
}

# run simulations
set.seed(45636)
R <- 1000
sim1 <- run_one_prop_sim1(sim_settings, R=R)
# extract power at alpha=0.05
sim1_pw <-  aggregate(p.value ~ p+delta+p0+method+power, 
                      data=sim1, 
                      FUN = function(x)mean(x <= 0.05))
# rename 'p.value' column to better describe its current contents
names(sim1_pw)[names(sim1_pw) =="p.value"] <- "est.power"
# standard error 
sim1_pw <- transform(sim1_pw,
                     est.power.se = sqrt(est.power*(1-est.power)/R))

# create plot
ggplot(sim1_pw, aes(x=p, y=est.power, color = factor(power))) +
  facet_grid(method ~ p0, labeller = label_both, scales="free_x") +
  geom_hline(aes(yintercept = power, color = factor(power))) +
  geom_pointrange(aes(ymin = est.power-est.power.se, ymax = est.power+est.power.se)) +
  scale_x_continuous("True event probability 'p'") +
  scale_y_continuous("Estimated power (+- SE)") +
  scale_color_discrete("Power")
```

We can see that in most situations, the simulated power (dots) is close to the target value (horizontal line)-

### Achieved power with fixed sample size

The second simulation study explores how the achieved power lines up with the calculated power when using a fixed sample size.


```{r OnePropSim2, warning=FALSE}
# create simulation settings based on p-p0 difference 
sim_settings2 <- 
  expand.grid(p0 = c(0.2, 0.5),
              method = m0, 
              n = c(20, 50, 100),
              delta = c(-0.15, -0.1, -0.05, 0, 0.05, 0.1, 0.15),
              stringsAsFactors = FALSE)
sim_settings2$p <- sim_settings2$p0 + sim_settings2$delta

#' Function to run simulations for study 2: given sample size, calculate power and check achieved power
#' @param simset data set with simulation settings - one column per parameter
#' @param R number of replicates per setting
#' @param ... additional arguments to 'power_one_prop_test' not defined in 'simset'
#' @returns data frame with one row per each simulation replicate
run_one_prop_sim2 <- function(simset, R, ...){
  sim_list <- list()
  # loop through simulation settings
  for (idx in 1:nrow(simset)){
    simres <- with(simset[idx,], {
      # calculate 'power'
      pw <- power_one_prop_test(n=n, p = p, p0 = p0, test = method, 
                               power=NULL, ... )
      # simulate R replicates
      simdat <- sim_one_prop(p = p, n = n, R = R)
      # analyze the data and return as simres
      tmp <- analyze_one_prop(simdat, p0 = p0, method = method, ...)
      # add 'power'
      cbind(tmp, power=pw$power)
    })
    # append simulation settings
    simres <- cbind(simID = idx, simres, simset[idx,])
    # save result
    sim_list <- c(sim_list, list(simres))
  }
  # combine data
  res <- do.call(rbind, sim_list)
  res
}

# run simulations
set.seed(45636)
R <- 1000
sim2 <- run_one_prop_sim2(sim_settings2, R=R)
# extract power at alpha=0.05
sim2_pw <-  aggregate(p.value ~ p+delta+p0+method+n+power, 
                      data=sim2, 
                      FUN = function(x)mean(x <= 0.05))
# rename 'p.value' column to better describe its current contents
names(sim2_pw)[names(sim2_pw) =="p.value"] <- "est.power"
# standard error 
sim2_pw <- transform(sim2_pw,
                     est.power.se = sqrt(est.power*(1-est.power)/R))

# create plot
ggplot(sim2_pw, aes(x=p, y=est.power, color=factor(n))) +
  facet_grid(method ~ p0, labeller = label_both, scales="free_x") +
  geom_line(aes(y = power, color=factor(n))) +
  geom_pointrange(aes(ymin = est.power-est.power.se, ymax = est.power+est.power.se)) +
  scale_x_continuous("True event probability 'p'") +
  scale_y_continuous("Estimated power (+- SE)") +
  scale_color_discrete("Sample size 'n'")
```


## Example revisited 

## Functions in R packages<|MERGE_RESOLUTION|>--- conflicted
+++ resolved
@@ -144,12 +144,8 @@
   } else if (test == "score"){
     za <- qnorm(sig.level/sides, lower.tail = FALSE)
     vratio <- sqrt(p0 * (1-p0) / (p * (1-p)))
-<<<<<<< HEAD
     delta <- (p0 - p) / sqrt(p * (1-p))
-=======
-    delta <- (p - p0) / sqrt(p * (1-p))
->>>>>>> 590d8031
-    
+
     p.body.up  <- quote({
       pnorm(za * vratio + delta * sqrt(n), lower.tail = FALSE)
     })
@@ -227,12 +223,8 @@
   * the desired power of the study
   * the test to be used
   
-<<<<<<< HEAD
+
 ### Effect on sample size
-=======
-The following plot shows how the sample size depends on these inputs. The y-axis is on a log-scale, so that the very large sample sizes don't dominate the plot.
-
->>>>>>> 590d8031
 
 The following plot shows how the sample size depends on these inputs. The y-axis is on a log-scale, so that the very large sample sizes don't dominate the plot.
 
@@ -275,7 +267,7 @@
 
 ```
 
-<<<<<<< HEAD
+
 ### Effect on power
 
 The following plot shows how the power depends on these inputs. 
@@ -321,6 +313,7 @@
 
 The following conclusions can be made based on the plots:
 
+
  * The sample size depends on the direction of the difference:
     - For $p_0=0.5$ the direction does not matter
     - For $p_0<0.5$, fewer samples are needed if $p < p_0$, while for $p_0>0.5$ the effect is opposite. 
@@ -335,24 +328,7 @@
 
 Most of these observations can be explained by the fact that the $p(1-p)$ terms showing up in the power formulas have a maximum at $p=0.5$.
 
-## Getting inputs, worst/best case scenarios
-=======
-The following conclusions can be made based on the plots:
-
- * The sample size depends on the direction of the difference:
-    - For $p_0=0.5$ the direction does not matter
-    - For $p_0<0.5$, fewer samples are needed if $p < p_0$, while for $p_0>0.5$ the effect is opposite. 
-    - If the sign of the difference is flipped, then the required sample size is the same if we also change $p_0$ to $1-p_0$. For example, detecting a 10% decrease from 20% (to 10%) requires the same sample size as detecting a 10% increase from 80% (to 90%).
-    
- * Higher power will require larger sample size (as always), but its effect is smaller than that of the $p-p_0$ difference
- 
- * The three methods require similar samples size in general, especially the binomial and score tests, with a few notable exceptions:
-   - The Wald test requires fewer samples compared to the other methods when $p < p_0 < 0.5$, or symmetrically, $p > p_0 > 0.5$
-   - There is a smaller opposite effect when $p_0 < p < 0.5$ (or $p_0 > p > 0.5$), with the Wald test requiring the most samples, and the score test the least. 
-
-
-Most of these observations can be explained by the fact that the $p(1-p)$ terms showing up in the power formulas have a maximum at $p=0.5$.
->>>>>>> 590d8031
+### Worst/best case scenarios
 
 ## Simulation studies
 
